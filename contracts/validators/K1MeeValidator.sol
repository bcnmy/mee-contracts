--- conflicted
+++ resolved
@@ -166,12 +166,7 @@
         external
         override
         returns (uint256)
-<<<<<<< HEAD
     {   
-=======
-    {
-        bytes4 sigType = bytes4(userOp.signature[0:4]);
->>>>>>> 01790a0f
         address owner = getOwner(userOp.sender);
         if (userOp.signature.length < ENCODED_DATA_OFFSET) {
             // if sig is short then we are sure it is a non-MEE flow
