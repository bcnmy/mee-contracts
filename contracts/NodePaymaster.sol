// SPDX-License-Identifier: MIT
pragma solidity ^0.8.27;

import {IEntryPoint} from "account-abstraction/interfaces/IEntryPoint.sol";

import {PackedUserOperation} from "account-abstraction/core/UserOperationLib.sol";
import {BaseNodePaymaster} from "./BaseNodePaymaster.sol";
import {EcdsaLib} from "./lib/util/EcdsaLib.sol";

/**
 * @title Node Paymaster
 * @notice A paymaster every MEE Node should deploy.
 * @dev Allows handleOps calls by any address allowed by owner().
 * It is used to sponsor userOps. Introduced for gas efficient MEE flow.
 */
<<<<<<< HEAD
contract NodePaymaster is BasePaymaster {
    using UserOperationLib for PackedUserOperation;
    using UserOperationLib for bytes32;

    // 100% with 5 decimals precision
    uint256 private constant PREMIUM_CALCULATION_BASE = 100_00000;
    // PM.postOp() consumes around 44k. We add a buffer for EP penalty calc
    // and chains with non-standard gas pricing
    uint256 private constant POST_OP_GAS = 49_999;
    mapping(bytes32 => bool) private executedUserOps;

    error EmptyMessageValue();
    error InsufficientBalance();
    error PaymasterVerificationGasLimitTooHigh();
    error Disabled();
    error OnlySponsorOwnStuff();
    error PostOpGasLimitTooLow();

    constructor(IEntryPoint _entryPoint, address _meeNodeAddress) payable BasePaymaster(_entryPoint) {
        _transferOwnership(_meeNodeAddress);
    }
=======
contract NodePaymaster is BaseNodePaymaster {

    constructor(
        IEntryPoint _entryPoint,
        address _meeNodeMasterEOA
    ) 
        payable 
        BaseNodePaymaster(_entryPoint, _meeNodeMasterEOA)
    {}
>>>>>>> 450122b8

    /**
     * @dev Accepts all userOps
     * Verifies that the handleOps is called by the MEE Node, so it sponsors only for superTxns by owner MEE Node
     * @dev The use of tx.origin makes the NodePaymaster incompatible with the general ERC4337 mempool.
     * This is intentional, and the NodePaymaster is restricted to the MEE node owner anyway.
     * 
     * PaymasterAndData is encoded as follows:
     * 20 bytes: Paymaster address
     * 32 bytes: pm gas values
     * 4 bytes: mode
     * 4 bytes: premium mode
     * 24 bytes: financial data:: premiumPercentage or fixedPremium
     * 20 bytes: refundReceiver (only for DAPP mode)
     * 
     * @param userOp the userOp to validate
     * @param userOpHash the hash of the userOp
     * @param maxCost the max cost of the userOp
     * @return context the context to be used in the postOp
     * @return validationData the validationData to be used in the postOp
     */
    function _validatePaymasterUserOp(PackedUserOperation calldata userOp, bytes32 userOpHash, uint256 maxCost)
        internal
        virtual
        override
<<<<<<< HEAD
        returns (bytes memory context, uint256 validationData)
    {
        require(tx.origin == owner(), OnlySponsorOwnStuff());
        uint256 premiumPercentage = uint256(bytes32(userOp.paymasterAndData[PAYMASTER_DATA_OFFSET:]));
        uint256 postOpGasLimit = userOp.unpackPostOpGasLimit();
        require(postOpGasLimit > POST_OP_GAS, PostOpGasLimitTooLow());
        context = abi.encode(
            userOp.sender,
            userOp.unpackMaxFeePerGas(),
            userOp.preVerificationGas + userOp.unpackVerificationGasLimit() + userOp.unpackCallGasLimit()
                + userOp.unpackPaymasterVerificationGasLimit() + postOpGasLimit,
            userOpHash,
            premiumPercentage,
            postOpGasLimit
        );
    }

    /**
     * Post-operation handler.
     * Checks mode and refunds the userOp.sender if needed.
     * param PostOpMode enum with the following options: // not used
     *      opSucceeded - user operation succeeded.
     *      opReverted  - user op reverted. still has to pay for gas.
     *      postOpReverted - user op succeeded, but caused postOp (in mode=opSucceeded) to revert.
     *                       Now this is the 2nd call, after user's op was deliberately reverted.
     * @param context - the context value returned by validatePaymasterUserOp
     * @param actualGasCost - actual gas used so far (without this postOp call).
     * @param actualUserOpFeePerGas - actual userOp fee per gas
     */
    function _postOp(PostOpMode, bytes calldata context, uint256 actualGasCost, uint256 actualUserOpFeePerGas)
        internal
        virtual
        override
    {
        address sender;
        uint256 maxFeePerGas;
        uint256 maxGasLimit;
        bytes32 userOpHash;
        uint256 premiumPercentage;
        uint256 postOpGasLimit;

=======
        returns (bytes memory, uint256)
    {   
        if( tx.origin == owner() || _checkMeeNodeMasterSig(userOp.signature, userOpHash)) {
            return _validate(userOp, userOpHash, maxCost);
        }
        return ("", 1);
    }

    /// @notice Checks if the hash was signed by the MEE Node (owner())
    function _checkMeeNodeMasterSig(bytes calldata userOpSigData, bytes32 userOpHash) internal view returns (bool) {
        bytes calldata nodeMasterSig;
>>>>>>> 450122b8
        assembly {
            nodeMasterSig.offset := sub(add(userOpSigData.offset, userOpSigData.length), 65)
            nodeMasterSig.length := 65
        }
<<<<<<< HEAD

        executedUserOps[userOpHash] = true;

        uint256 refund = _calculateRefund({
            maxFeePerGas: maxFeePerGas,
            actualGasUsed: actualGasCost / actualUserOpFeePerGas,
            actualUserOpFeePerGas: actualUserOpFeePerGas,
            maxGasLimit: maxGasLimit,
            postOpGasLimit: postOpGasLimit,
            premiumPercentage: premiumPercentage
=======
        return EcdsaLib.isValidSignature({
            expectedSigner: owner(),
            hash: keccak256(abi.encodePacked(userOpHash, tx.origin)),
            signature: nodeMasterSig
>>>>>>> 450122b8
        });
    }

<<<<<<< HEAD
    /**
     * @dev calculate the refund that will be sent to the userOp.sender
     * It is required as userOp.sender has paid the maxCostWithPremium, but the actual cost was lower
     * @param maxFeePerGas the max fee per gas
     * @param actualGasUsed the actual gas used
     * @param actualUserOpFeePerGas the actual userOp fee per gas
     * @param maxGasLimit the max gas limit
     * @return refund the refund amount
     */
    function _calculateRefund(
        uint256 maxFeePerGas,
        uint256 actualGasUsed,
        uint256 actualUserOpFeePerGas,
        uint256 maxGasLimit,
        uint256 postOpGasLimit,
        uint256 premiumPercentage
    ) internal view returns (uint256 refund) {
        //account for postOpGas
        actualGasUsed = actualGasUsed + postOpGasLimit;

        // If there's unused gas, add penalty
        // We treat maxGasLimit - actualGasUsed as unusedGas and it is true if preVerificationGas, verificationGasLimit and pmVerificationGasLimit are tight enough.
        // If they are not tight, we overcharge, as verification part of maxGasLimit is > verification part of actualGasUsed, but we are ok with that, at least we do not lose funds.
        // Details: https://docs.google.com/document/d/1WhJcMx8F6DYkNuoQd75_-ggdv5TrUflRKt4fMW0LCaE/edit?tab=t.0
        actualGasUsed += (maxGasLimit - actualGasUsed) / 10;

        // account for MEE Node premium
        uint256 costWithPremium = (
            actualGasUsed * actualUserOpFeePerGas * (PREMIUM_CALCULATION_BASE + premiumPercentage)
        ) / PREMIUM_CALCULATION_BASE;

        // as MEE_NODE charges user with the premium
        uint256 maxCostWithPremium =
            maxGasLimit * maxFeePerGas * (PREMIUM_CALCULATION_BASE + premiumPercentage) / PREMIUM_CALCULATION_BASE;

        // We do not check for the case, when costWithPremium > maxCost
        // maxCost charged by the MEE Node should include the premium
        // if this is done, costWithPremium can never be > maxCost
        if (costWithPremium < maxCostWithPremium) {
            refund = maxCostWithPremium - costWithPremium;
        }
    }

    /**
     * @dev check if the userOp was executed
     * @param userOpHash the hash of the userOp
     * @return executed true if the userOp was executed, false otherwise
     */
    function wasUserOpExecuted(bytes32 userOpHash) public view returns (bool) {
        return executedUserOps[userOpHash];
    }
=======
>>>>>>> 450122b8
}<|MERGE_RESOLUTION|>--- conflicted
+++ resolved
@@ -13,29 +13,6 @@
  * @dev Allows handleOps calls by any address allowed by owner().
  * It is used to sponsor userOps. Introduced for gas efficient MEE flow.
  */
-<<<<<<< HEAD
-contract NodePaymaster is BasePaymaster {
-    using UserOperationLib for PackedUserOperation;
-    using UserOperationLib for bytes32;
-
-    // 100% with 5 decimals precision
-    uint256 private constant PREMIUM_CALCULATION_BASE = 100_00000;
-    // PM.postOp() consumes around 44k. We add a buffer for EP penalty calc
-    // and chains with non-standard gas pricing
-    uint256 private constant POST_OP_GAS = 49_999;
-    mapping(bytes32 => bool) private executedUserOps;
-
-    error EmptyMessageValue();
-    error InsufficientBalance();
-    error PaymasterVerificationGasLimitTooHigh();
-    error Disabled();
-    error OnlySponsorOwnStuff();
-    error PostOpGasLimitTooLow();
-
-    constructor(IEntryPoint _entryPoint, address _meeNodeAddress) payable BasePaymaster(_entryPoint) {
-        _transferOwnership(_meeNodeAddress);
-    }
-=======
 contract NodePaymaster is BaseNodePaymaster {
 
     constructor(
@@ -45,7 +22,6 @@
         payable 
         BaseNodePaymaster(_entryPoint, _meeNodeMasterEOA)
     {}
->>>>>>> 450122b8
 
     /**
      * @dev Accepts all userOps
@@ -71,49 +47,6 @@
         internal
         virtual
         override
-<<<<<<< HEAD
-        returns (bytes memory context, uint256 validationData)
-    {
-        require(tx.origin == owner(), OnlySponsorOwnStuff());
-        uint256 premiumPercentage = uint256(bytes32(userOp.paymasterAndData[PAYMASTER_DATA_OFFSET:]));
-        uint256 postOpGasLimit = userOp.unpackPostOpGasLimit();
-        require(postOpGasLimit > POST_OP_GAS, PostOpGasLimitTooLow());
-        context = abi.encode(
-            userOp.sender,
-            userOp.unpackMaxFeePerGas(),
-            userOp.preVerificationGas + userOp.unpackVerificationGasLimit() + userOp.unpackCallGasLimit()
-                + userOp.unpackPaymasterVerificationGasLimit() + postOpGasLimit,
-            userOpHash,
-            premiumPercentage,
-            postOpGasLimit
-        );
-    }
-
-    /**
-     * Post-operation handler.
-     * Checks mode and refunds the userOp.sender if needed.
-     * param PostOpMode enum with the following options: // not used
-     *      opSucceeded - user operation succeeded.
-     *      opReverted  - user op reverted. still has to pay for gas.
-     *      postOpReverted - user op succeeded, but caused postOp (in mode=opSucceeded) to revert.
-     *                       Now this is the 2nd call, after user's op was deliberately reverted.
-     * @param context - the context value returned by validatePaymasterUserOp
-     * @param actualGasCost - actual gas used so far (without this postOp call).
-     * @param actualUserOpFeePerGas - actual userOp fee per gas
-     */
-    function _postOp(PostOpMode, bytes calldata context, uint256 actualGasCost, uint256 actualUserOpFeePerGas)
-        internal
-        virtual
-        override
-    {
-        address sender;
-        uint256 maxFeePerGas;
-        uint256 maxGasLimit;
-        bytes32 userOpHash;
-        uint256 premiumPercentage;
-        uint256 postOpGasLimit;
-
-=======
         returns (bytes memory, uint256)
     {   
         if( tx.origin == owner() || _checkMeeNodeMasterSig(userOp.signature, userOpHash)) {
@@ -125,83 +58,15 @@
     /// @notice Checks if the hash was signed by the MEE Node (owner())
     function _checkMeeNodeMasterSig(bytes calldata userOpSigData, bytes32 userOpHash) internal view returns (bool) {
         bytes calldata nodeMasterSig;
->>>>>>> 450122b8
         assembly {
             nodeMasterSig.offset := sub(add(userOpSigData.offset, userOpSigData.length), 65)
             nodeMasterSig.length := 65
         }
-<<<<<<< HEAD
-
-        executedUserOps[userOpHash] = true;
-
-        uint256 refund = _calculateRefund({
-            maxFeePerGas: maxFeePerGas,
-            actualGasUsed: actualGasCost / actualUserOpFeePerGas,
-            actualUserOpFeePerGas: actualUserOpFeePerGas,
-            maxGasLimit: maxGasLimit,
-            postOpGasLimit: postOpGasLimit,
-            premiumPercentage: premiumPercentage
-=======
         return EcdsaLib.isValidSignature({
             expectedSigner: owner(),
             hash: keccak256(abi.encodePacked(userOpHash, tx.origin)),
             signature: nodeMasterSig
->>>>>>> 450122b8
         });
     }
 
-<<<<<<< HEAD
-    /**
-     * @dev calculate the refund that will be sent to the userOp.sender
-     * It is required as userOp.sender has paid the maxCostWithPremium, but the actual cost was lower
-     * @param maxFeePerGas the max fee per gas
-     * @param actualGasUsed the actual gas used
-     * @param actualUserOpFeePerGas the actual userOp fee per gas
-     * @param maxGasLimit the max gas limit
-     * @return refund the refund amount
-     */
-    function _calculateRefund(
-        uint256 maxFeePerGas,
-        uint256 actualGasUsed,
-        uint256 actualUserOpFeePerGas,
-        uint256 maxGasLimit,
-        uint256 postOpGasLimit,
-        uint256 premiumPercentage
-    ) internal view returns (uint256 refund) {
-        //account for postOpGas
-        actualGasUsed = actualGasUsed + postOpGasLimit;
-
-        // If there's unused gas, add penalty
-        // We treat maxGasLimit - actualGasUsed as unusedGas and it is true if preVerificationGas, verificationGasLimit and pmVerificationGasLimit are tight enough.
-        // If they are not tight, we overcharge, as verification part of maxGasLimit is > verification part of actualGasUsed, but we are ok with that, at least we do not lose funds.
-        // Details: https://docs.google.com/document/d/1WhJcMx8F6DYkNuoQd75_-ggdv5TrUflRKt4fMW0LCaE/edit?tab=t.0
-        actualGasUsed += (maxGasLimit - actualGasUsed) / 10;
-
-        // account for MEE Node premium
-        uint256 costWithPremium = (
-            actualGasUsed * actualUserOpFeePerGas * (PREMIUM_CALCULATION_BASE + premiumPercentage)
-        ) / PREMIUM_CALCULATION_BASE;
-
-        // as MEE_NODE charges user with the premium
-        uint256 maxCostWithPremium =
-            maxGasLimit * maxFeePerGas * (PREMIUM_CALCULATION_BASE + premiumPercentage) / PREMIUM_CALCULATION_BASE;
-
-        // We do not check for the case, when costWithPremium > maxCost
-        // maxCost charged by the MEE Node should include the premium
-        // if this is done, costWithPremium can never be > maxCost
-        if (costWithPremium < maxCostWithPremium) {
-            refund = maxCostWithPremium - costWithPremium;
-        }
-    }
-
-    /**
-     * @dev check if the userOp was executed
-     * @param userOpHash the hash of the userOp
-     * @return executed true if the userOp was executed, false otherwise
-     */
-    function wasUserOpExecuted(bytes32 userOpHash) public view returns (bool) {
-        return executedUserOps[userOpHash];
-    }
-=======
->>>>>>> 450122b8
 }