--- conflicted
+++ resolved
@@ -220,8 +220,6 @@
         assertEq(receiver.balance, 1 ether, "Balance should not be changed");
     }
 
-<<<<<<< HEAD
-=======
     function test_premium_suppots_fractions(uint256 meeNodePremium, uint256 approxGasCost) public {
         meeNodePremium = bound(meeNodePremium, 1e3, 200e5);
         approxGasCost = bound(approxGasCost, 50_000, 5e6);
@@ -230,7 +228,6 @@
         assertGt(approxGasCostWithPremium, approxGasCost, "premium should support fractions of %");
     }
 
->>>>>>> b97d6485
     // test executed userOps are logged properly
     function test_executed_userOps_logged_properly() public {
         PackedUserOperation[] memory userOps = test_pm_per_node_single();
