--- conflicted
+++ resolved
@@ -67,15 +67,9 @@
         uint256 maxGasLimit = userOp.preVerificationGas + unpackVerificationGasLimitMemory(userOp)
             + unpackCallGasLimitMemory(userOp) + pmValidationGasLimit + pmPostOpGasLimit;
 
-<<<<<<< HEAD
         userOp.paymasterAndData = makePMAndDataForOwnPM(address(NODE_PAYMASTER), pmValidationGasLimit, pmPostOpGasLimit, maxGasLimit, premiumPercentage);
         // account owner does not need to re-sign the userOp as mock account does not check the signature
 
-=======
-        userOp.paymasterAndData = makePMAndDataForOwnPM(
-            address(NODE_PAYMASTER), pmValidationGasLimit, pmPostOpGasLimit, maxGasLimit, premiumPercentage
-        );
->>>>>>> 01790a0f
         PackedUserOperation[] memory userOps = new PackedUserOperation[](1);
         userOps[0] = addNodeMasterSig(userOp, MEE_NODE, MEE_NODE_EXECUTOR_EOA);  // here the actual userOpHash is signed by the Node
 
@@ -155,20 +149,10 @@
             callGasLimit: callGasLimit
         });
 
-<<<<<<< HEAD
         uint256 maxGasLimit = preVerificationGasLimit + verificationGasLimit + callGasLimit + pmValidationGasLimit + pmPostOpGasLimit;
         
         userOp.paymasterAndData = makePMAndDataForOwnPM(address(NODE_PAYMASTER), pmValidationGasLimit, pmPostOpGasLimit, maxGasLimit, premiumPercentage);
         userOps[0] = addNodeMasterSig(userOp, MEE_NODE, MEE_NODE_EXECUTOR_EOA);
-=======
-        uint256 maxGasLimit =
-            preVerificationGasLimit + verificationGasLimit + callGasLimit + pmValidationGasLimit + pmPostOpGasLimit;
-
-        userOp.paymasterAndData = makePMAndDataForOwnPM(
-            address(NODE_PAYMASTER), pmValidationGasLimit, pmPostOpGasLimit, maxGasLimit, premiumPercentage
-        );
-        userOps[0] = userOp;
->>>>>>> 01790a0f
 
         uint256 nodePMDepositBefore = getDeposit(address(NODE_PAYMASTER));
         vm.startPrank(MEE_NODE_EXECUTOR_EOA, MEE_NODE_EXECUTOR_EOA);
