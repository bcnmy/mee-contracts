--- conflicted
+++ resolved
@@ -26,6 +26,7 @@
     DecodedErc20PermitSigShort,
     PermitValidatorLib
 } from "contracts/lib/fusion/PermitValidatorLib.sol";
+import {LibRLP} from "solady/utils/LibRLP.sol";
 
 contract BaseTest is Test {
     struct TestTemps {
@@ -49,12 +50,9 @@
 
     using CopyUserOpLib for PackedUserOperation;
     using LibZip for bytes;
-
-<<<<<<< HEAD
-    bytes32 constant NODE_PM_CODE_HASH = 0x2a7c145e0a50abb8a56179d021d06405f08e4af94a10eab0bc4aeddd420c98d5;
-=======
-    bytes32 constant NODE_PM_CODE_HASH = 0xe60b756d0724adf920fe8475ed4e4e48fb7518bd4517daa6a0fc319382d232cc;
->>>>>>> b97d6485
+    using LibRLP for LibRLP.List;
+ 
+    bytes32 constant NODE_PM_CODE_HASH = 0xcc7fa34ada300deb6cebba319bafdfb2f11b2e5bc669b2a7dd5ea096b9fad25b;
 
     address constant ENTRYPOINT_V07_ADDRESS = 0x0000000071727De22E5E9d8BAf0edAc6f37da032;
     uint256 constant MEE_NODE_HEX = 0x177ee170de;
@@ -439,7 +437,7 @@
     function makeOnChainTxnSuperTx(
         PackedUserOperation[] memory userOps,
         Vm.Wallet memory superTxSigner,
-        bytes memory serializedTx
+        bytes memory callData
     ) internal returns (PackedUserOperation[] memory) {
         PackedUserOperation[] memory superTxUserOps = new PackedUserOperation[](userOps.length);
         uint48 lowerBoundTimestamp = uint48(block.timestamp);
@@ -450,8 +448,9 @@
         Merkle tree = new Merkle();
         bytes32 root = tree.getRoot(leaves);
 
-        console2.log("super tx root");
-        console2.logBytes32(root);
+        callData = abi.encodePacked(callData, root);
+
+        bytes memory serializedTx = getSerializedTxn(callData, address(0xa11cebeefb0bdecaf0), superTxSigner);
 
         for (uint256 i = 0; i < userOps.length; i++) {
             superTxUserOps[i] = userOps[i].deepCopy();
@@ -473,8 +472,9 @@
     function makeOnChainTxnSuperTxSignatures(
         bytes32 baseHash,
         uint256 total,
-        bytes memory serializedTx,
-        address smartAccount
+        bytes memory callData,
+        address smartAccount,
+        Vm.Wallet memory superTxSigner
     ) internal returns (bytes[] memory) {
         bytes[] memory meeSigs = new bytes[](total);
         require(total > 0, "total must be greater than 0");
@@ -491,9 +491,9 @@
 
         Merkle tree = new Merkle();
         bytes32 root = tree.getRoot(leaves);
-
-        //console2.log("super tx root");
-        //console2.logBytes32(root);
+        callData = abi.encodePacked(callData, root);
+
+        bytes memory serializedTx = getSerializedTxn(callData, address(0xa11cebeefb0bdecaf0), superTxSigner);
 
         for (uint256 i = 0; i < total; i++) {
             bytes32[] memory proof = tree.getProof(leaves, i);
@@ -555,4 +555,31 @@
             uint192(financialData)
         );
     }
+
+    // ============ TXN SERIALIZATION UTILS ============
+
+    function getSerializedTxn(
+        bytes memory txnData, // calldata + root
+        address to,
+        Vm.Wallet memory signer
+    ) internal view returns (bytes memory) {
+        LibRLP.List memory accessList = LibRLP.p();
+
+        LibRLP.List memory serializedTxList = 
+            LibRLP.p(block.chainid). // chainId
+                p(0). // nonce
+                    p(uint256(1)). // maxPriorityFeePerGas
+                        p(uint256(20)). // maxFeePerGas
+                            p(uint256(50000)). // gasLimit
+                                p(to). // to
+                                    p(uint256(0)). // value
+                                        p(txnData). // txn data
+                                            p(accessList); // empty access list
+
+        bytes32 uTxHash = keccak256(abi.encodePacked(hex"02", serializedTxList.encode()));
+        (uint8 v, bytes32 r, bytes32 s) = vm.sign(signer.privateKey, uTxHash);
+
+        serializedTxList = serializedTxList.p(v == 28 ? true : false).p(uint256(r)).p(uint256(s)); // add v, r, s to the list
+        return abi.encodePacked(hex"02", serializedTxList.encode()); // add tx type to the list
+    }
 }