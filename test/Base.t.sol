--- conflicted
+++ resolved
@@ -56,11 +56,6 @@
     using LibZip for bytes;
     using LibRLP for LibRLP.List;
 
-<<<<<<< HEAD
-=======
-    address constant ENTRYPOINT_V07_ADDRESS = 0x0000000071727De22E5E9d8BAf0edAc6f37da032;
-    address constant MEE_NODE_ADDRESS = 0x177EE170D31177Ee170D31177ee170d31177eE17;
->>>>>>> c56d6b3e
     uint256 constant MEE_NODE_HEX = 0x177ee170de;
 
     address constant MEE_NODE_EXECUTOR_EOA = address(0xa11cebeefb0bdecaf0);
@@ -79,29 +74,15 @@
 
     function setUp() public virtual {
         setupEntrypoint();
-<<<<<<< HEAD
         
         MEE_NODE = createAndFundWallet("MEE_NODE", 1_000 ether);
         MEE_NODE_ADDRESS = MEE_NODE.addr;
         
         deployNodePaymaster(ENTRYPOINT, MEE_NODE_ADDRESS);
-
-=======
-        deployNodePaymaster(ENTRYPOINT, MEE_NODE_ADDRESS);
-        deployMEEEntryPoint(address(NODE_PAYMASTER).codehash);
-        vm.deal(MEE_NODE_ADDRESS, 1_000 ether);
->>>>>>> c56d6b3e
         mockTarget = new MockTarget();
         k1MeeValidator = new K1MeeValidator();
     }
 
-<<<<<<< HEAD
-=======
-    function deployMEEEntryPoint(bytes32 nodePmCodeHash) internal {
-        MEE_ENTRYPOINT = new MEEEntryPoint(ENTRYPOINT, nodePmCodeHash);
-    }
-
->>>>>>> c56d6b3e
     function deployNodePaymaster(IEntryPoint ep, address meeNodeAddress) internal {
         vm.prank(nodePmDeployer);
         
