# Full reference https://github.com/foundry-rs/foundry/tree/master/crates/config

[profile.default]
<<<<<<< HEAD
  auto_detect_solc = false
  block_timestamp = 1_680_220_800 # March 31, 2023 at 00:00 GMT
  bytecode_hash = "none"
  evm_version = "cancun"           # See https://www.evmdiff.com/features?name=PUSH0&kind=opcode
  fuzz = { runs = 1_000 }
  via-ir = false
  gas_reports = ["*"]
  optimizer = true
  optimizer_runs = 999
  out = "out"
  script = "scripts"
  solc = "0.8.27"
  src = "contracts"
  test = "test"
  cache_path  = "cache_forge"
  libs = ["node_modules", "lib"]
  gas_reports_ignore = ["MockToken"]
  fs_permissions = [{ access = "read", path = "scripts/bash-deploy/artifacts"}]

[profile.ci]
  fuzz = { runs = 10_000 }
  verbosity = 4

[profile.coverage]
  via-ir = false

[fmt]
  bracket_spacing = true
  int_types = "long"
  line_length = 160
  multiline_func_header = "all"
  number_underscore = "thousands"
  quote_style = "double"
  tab_width = 4
  wrap_comments = true

[rpc_endpoints]
  localhost = "http://localhost:8545"
  mainnet = "${MAINNET_RPC_URL}"
  sepolia = "${SEPOLIA_RPC_URL}"

  base = "${BASE_RPC_URL}"
  base-sepolia = "${BASE_SEPOLIA_RPC_URL}"
  
  arbitrum = "${ARBITRUM_ONE_RPC_URL}"
  arbitrum-sepolia = "${ARBITRUM_SEPOLIA_RPC_URL}"
  
  polygon = "${POLYGON_MAINNET_RPC_URL}"
  amoy = "${POLYGON_AMOY_RPC_URL}"

  scroll = "${SCROLL_RPC_URL}"
  scroll-sepolia = "${SCROLL_SEPOLIA_RPC_URL}"

  gnosis = "${GNOSIS_MAINNET_RPC_URL}"
  gnosis-chiado = "${GNOSIS_CHIADO_RPC_URL}"

  bsc = "${BSC_RPC_URL}"
  bsc-testnet = "${BSC_TESTNET_RPC_URL}"

  avalanche = "${AVALANCHE_C_CHAIN_RPC_URL}"
  fuji = "${AVALANCHE_FUJI_RPC_URL}"

  optimism = "${OPTIMISM_MAINNET_RPC_URL}"
  optimism-sepolia = "${OPTIMISM_SEPOLIA_RPC_URL}"

  berachain-bartio = "${BERA_BARTIO_TESTNET_RPC_URL}"

  sonic-mainnet = "${SONIC_MAINNET_RPC_URL}"
  sonic-blaze-testnet = "${SONIC_TESTNET_RPC_URL}"

  blast = "${BLAST_MAINNET_RPC_URL}"
  blast-sepolia = "${BLAST_TESTNET_RPC_URL}"

[etherscan]
  mainnet = { key = "${ETHERSCAN_API_KEY}", url = "https://api.etherscan.io/api" }
  sepolia = { key = "${ETHERSCAN_API_KEY}", url = "https://api-sepolia.etherscan.io/api" }
  
  base = { key = "${BASESCAN_API_KEY}", url = "https://api.basescan.org/api" }
  base-sepolia = { key = "${BASESCAN_API_KEY}", url = "https://api-sepolia.basescan.org/api" }

  arbitrum = { key = "${ARBISCAN_API_KEY}", url = "https://api.arbiscan.io/api" }
  arbitrum-sepolia = { key = "${ARBISCAN_API_KEY}", url = "https://api-sepolia.arbiscan.io/api" }
  
  polygon = { key = "${POLYGONSCAN_API_KEY}", url = "https://api.polygonscan.com/api" }
  amoy = { key = "${POLYGONSCAN_API_KEY}", url = "https://api-amoy.polygonscan.com/api" }

  scroll = { key = "${SCROLLSCAN_API_KEY}", url = "https://api.scrollscan.com/api" }
  scroll-sepolia = { key = "${SCROLLSCAN_API_KEY}", url = "https://api-sepolia.scrollscan.com/api" }

  gnosis = { key = "${GNOSISSCAN_API_KEY}", url = "https://api.gnosisscan.io/api" }
  # gnosis-chiado is via blockscan, not etherscan 

  bsc = { key = "${BSCSCAN_API_KEY}", url = "https://api.bscscan.com/api"}
  bsc-testnet = { key = "${BSCSCAN_API_KEY}", url = "https://api-testnet.bscscan.com/api" }

  avalanche = { key = "${SNOWTRACE_API_KEY}", url = "https://api.routescan.io/v2/network/mainnet/evm/43114/etherscan" }
  fuji = { key = "${SNOWTRACE_API_KEY}", url = "https://api.routescan.io/v2/network/testnet/evm/43113/etherscan" }

  optimism = { key = "${OPTIMISM_API_KEY}", url = "https://api-optimistic.etherscan.io/api" }
  optimism-sepolia = { key = "${OPTIMISM_API_KEY}", url = "https://api-sepolia-optimistic.etherscan.io/api" }

  berachain-bartio = { key = "${BERACHAIN_API_KEY}", url = "https://api.routescan.io/v2/network/testnet/evm/80084/etherscan" }

  sonic-mainnet = { key = "${SONIC_API_KEY}", url = "https://api.sonicscan.org/api", chain="146"}
  sonic-blaze-testnet = { key = "${SONIC_API_KEY}", url = "https://api-testnet.sonicscan.org/api", chain="57054"}

  blast = { key = "${BLASTSCAN_API_KEY}", url = "https://api.blastscan.io/api", chain="81457"}
  blast-sepolia = { key = "${BLASTSCAN_API_KEY}", url = "https://api-sepolia.blastscan.io/api", chain="168587773"}
=======
src = "contracts"
out = "out"
#solc = "0.8.27"
auto_detect_solc = true
libs = ["node_modules", "lib"]
via-ir = true
>>>>>>> 58da570c

# [possible values: mainnet, morden, ropsten, rinkeby, goerli, kovan, holesky, sepolia, odyssey, optimism, optimism-kovan, optimism-goerli, optimism-sepolia, arbitrum, arbitrum-testnet, arbitrum-goerli, arbitrum-sepolia, arbitrum-nova, cronos, cronos-testnet, rsk, crab, darwinia, koi, bsc, bsc-testnet, poa, sokol, scroll, scroll-sepolia, metis, cfx-testnet, cfx, xdai, polygon, mumbai, amoy, polygon-zkevm, polygon-zkevm-testnet, fantom, fantom-testnet, moonbeam, moonbeam-dev, moonriver, moonbase, dev, anvil-hardhat, gravity-alpha-mainnet, gravity-alpha-testnet-sepolia, evmos, evmos-testnet, chiado, oasis, emerald, emerald-testnet, filecoin-mainnet, filecoin-calibration-testnet, avalanche, fuji, celo, celo-alfajores, celo-baklava, aurora, aurora-testnet, canto, canto-testnet, boba, base, base-goerli, base-sepolia, syndr, syndr-sepolia, shimmer, ink-sepolia, fraxtal, fraxtal-testnet, blast, blast-sepolia, linea, linea-goerli, linea-sepolia, zksync, zksync-testnet, mantle, mantle-testnet, mantle-sepolia, xai, xai-sepolia, viction, zora, zora-goerli, zora-sepolia, pgn, pgn-sepolia, mode, mode-sepolia, elastos, kakarot-sepolia, etherlink, etherlink-testnet, degen, opbnb-mainnet, opbnb-testnet, ronin, taiko, taiko-hekla, autonomys-nova-testnet, flare, flare-coston2, acala, acala-mandala-testnet, acala-testnet, karura, karura-testnet, pulsechain, pulsechain-testnet, immutable, immutable-testnet, soneium-minato-testnet, world, world-sepolia, iotex, core, merlin, bitlayer, unichain-sepolia, apechain, curtis, sonic-testnet]<|MERGE_RESOLUTION|>--- conflicted
+++ resolved
@@ -1,13 +1,12 @@
 # Full reference https://github.com/foundry-rs/foundry/tree/master/crates/config
 
 [profile.default]
-<<<<<<< HEAD
   auto_detect_solc = false
   block_timestamp = 1_680_220_800 # March 31, 2023 at 00:00 GMT
   bytecode_hash = "none"
   evm_version = "cancun"           # See https://www.evmdiff.com/features?name=PUSH0&kind=opcode
   fuzz = { runs = 1_000 }
-  via-ir = false
+  via-ir = true
   gas_reports = ["*"]
   optimizer = true
   optimizer_runs = 999
@@ -75,6 +74,9 @@
   blast = "${BLAST_MAINNET_RPC_URL}"
   blast-sepolia = "${BLAST_TESTNET_RPC_URL}"
 
+  odyssey-testnet = "${ODYSSEY_TESTNET_RPC_URL}"
+  mekong-testnet = "${MEKONG_TESTNET_RPC_URL}"
+
 [etherscan]
   mainnet = { key = "${ETHERSCAN_API_KEY}", url = "https://api.etherscan.io/api" }
   sepolia = { key = "${ETHERSCAN_API_KEY}", url = "https://api-sepolia.etherscan.io/api" }
@@ -110,13 +112,8 @@
 
   blast = { key = "${BLASTSCAN_API_KEY}", url = "https://api.blastscan.io/api", chain="81457"}
   blast-sepolia = { key = "${BLASTSCAN_API_KEY}", url = "https://api-sepolia.blastscan.io/api", chain="168587773"}
-=======
-src = "contracts"
-out = "out"
-#solc = "0.8.27"
-auto_detect_solc = true
-libs = ["node_modules", "lib"]
-via-ir = true
->>>>>>> 58da570c
+
+  odyssey-testnet = { key = "${ODYSSEY_API_KEY}", url = "https://api.routescan.io/v2/network/testnet/evm/911867/etherscan" }
+  mekong-testnet = { key = "${MEKONG_API_KEY}", url = "https://explorer-api.mekong.ethpandaops.io/api/" }
 
 # [possible values: mainnet, morden, ropsten, rinkeby, goerli, kovan, holesky, sepolia, odyssey, optimism, optimism-kovan, optimism-goerli, optimism-sepolia, arbitrum, arbitrum-testnet, arbitrum-goerli, arbitrum-sepolia, arbitrum-nova, cronos, cronos-testnet, rsk, crab, darwinia, koi, bsc, bsc-testnet, poa, sokol, scroll, scroll-sepolia, metis, cfx-testnet, cfx, xdai, polygon, mumbai, amoy, polygon-zkevm, polygon-zkevm-testnet, fantom, fantom-testnet, moonbeam, moonbeam-dev, moonriver, moonbase, dev, anvil-hardhat, gravity-alpha-mainnet, gravity-alpha-testnet-sepolia, evmos, evmos-testnet, chiado, oasis, emerald, emerald-testnet, filecoin-mainnet, filecoin-calibration-testnet, avalanche, fuji, celo, celo-alfajores, celo-baklava, aurora, aurora-testnet, canto, canto-testnet, boba, base, base-goerli, base-sepolia, syndr, syndr-sepolia, shimmer, ink-sepolia, fraxtal, fraxtal-testnet, blast, blast-sepolia, linea, linea-goerli, linea-sepolia, zksync, zksync-testnet, mantle, mantle-testnet, mantle-sepolia, xai, xai-sepolia, viction, zora, zora-goerli, zora-sepolia, pgn, pgn-sepolia, mode, mode-sepolia, elastos, kakarot-sepolia, etherlink, etherlink-testnet, degen, opbnb-mainnet, opbnb-testnet, ronin, taiko, taiko-hekla, autonomys-nova-testnet, flare, flare-coston2, acala, acala-mandala-testnet, acala-testnet, karura, karura-testnet, pulsechain, pulsechain-testnet, immutable, immutable-testnet, soneium-minato-testnet, world, world-sepolia, iotex, core, merlin, bitlayer, unichain-sepolia, apechain, curtis, sonic-testnet]